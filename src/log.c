/*
 * Copyright (c) 2020 rxi
 *
 * Permission is hereby granted, free of charge, to any person obtaining a copy
 * of this software and associated documentation files (the "Software"), to
 * deal in the Software without restriction, including without limitation the
 * rights to use, copy, modify, merge, publish, distribute, sublicense, and/or
 * sell copies of the Software, and to permit persons to whom the Software is
 * furnished to do so, subject to the following conditions:
 *
 * The above copyright notice and this permission notice shall be included in
 * all copies or substantial portions of the Software.
 *
 * THE SOFTWARE IS PROVIDED "AS IS", WITHOUT WARRANTY OF ANY KIND, EXPRESS OR
 * IMPLIED, INCLUDING BUT NOT LIMITED TO THE WARRANTIES OF MERCHANTABILITY,
 * FITNESS FOR A PARTICULAR PURPOSE AND NONINFRINGEMENT. IN NO EVENT SHALL THE
 * AUTHORS OR COPYRIGHT HOLDERS BE LIABLE FOR ANY CLAIM, DAMAGES OR OTHER
 * LIABILITY, WHETHER IN AN ACTION OF CONTRACT, TORT OR OTHERWISE, ARISING
 * FROM, OUT OF OR IN CONNECTION WITH THE SOFTWARE OR THE USE OR OTHER DEALINGS
 * IN THE SOFTWARE.
 */

#include "log.h"

#define MAX_CALLBACKS 32

typedef struct {
  log_LogFn fn;
  void *udata;
  int level;
} Callback;

static struct {
  void *udata;
  log_LockFn lock;
  int level;
  bool quiet;
  Callback callbacks[MAX_CALLBACKS];
} L;


static const char *level_strings[] = {
  "[[DEBUG]]", "[[TRACE]]", "[[ INFO]]", "[[ WARN]]", "[[ERROR]]", "[[FATAL]]"
};


static inline const char *get_level_string(int level)
{
    return level_strings[(level + 32) / 32];
}

#ifdef LOG_USE_COLOR
static const char *level_colors[] = {
  "\x1b[36m", "\x1b[94m", "\x1b[32m", "\x1b[33m", "\x1b[31m", "\x1b[35m"
};

static inline const char *get_level_color(int level)
{
    return level_colors[(level + 32) / 32];
}
#endif





static void stdout_callback(log_Event *ev) {
  char buf[16];
  buf[strftime(buf, sizeof(buf), "%H:%M:%S", ev->time)] = '\0';
#ifdef LOG_USE_COLOR
  fprintf(
    ev->udata, "%s %s%-7s\x1b[0m \x1b[90m%s:%d:\x1b[0m ",
    buf, get_level_color(ev->level), get_level_string(ev->level),
    ev->file, ev->line);
#else
  fprintf(
    ev->udata, "%s %-7s %s:%d: ",
    buf, get_level_string(ev->level), ev->file, ev->line);
#endif
  vfprintf(ev->udata, ev->fmt, ev->ap);
  fprintf(ev->udata, "\n");
  fflush(ev->udata);
}


static void file_callback(log_Event *ev) {
  char buf[64];
  buf[strftime(buf, sizeof(buf), "%Y-%m-%d %H:%M:%S", ev->time)] = '\0';
  fprintf(
    ev->udata, "%s %-7s %s:%d: ",
    buf, get_level_string(ev->level), ev->file, ev->line);
  vfprintf(ev->udata, ev->fmt, ev->ap);
  fprintf(ev->udata, "\n");
  fflush(ev->udata);
}


static void lock(void)   {
  if (L.lock) { L.lock(true, L.udata); }
}


static void unlock(void) {
  if (L.lock) { L.lock(false, L.udata); }
}


void log_set_lock(log_LockFn fn, void *udata) {
  L.lock = fn;
  L.udata = udata;
}


void log_set_level(int level) {
  L.level = level;
}


void log_set_quiet(bool enable) {
  L.quiet = enable;
}


int log_add_callback(log_LogFn fn, void *udata, int level) {
  for (int i = 0; i < MAX_CALLBACKS; i++) {
    if (!L.callbacks[i].fn) {
      L.callbacks[i] = (Callback) { fn, udata, level };
      return 0;
    }
  }
  return -1;
}


int log_add_fp(FILE *fp, int level) {
  return log_add_callback(file_callback, fp, level);
}


<<<<<<< HEAD
static void init_event(log_Event *ev, void *udata) {
  if (!ev->time) {
    time_t t = time(NULL);
    ev->time = localtime(&t);
=======
void log_log(int level, const char *file, int line, const char *fmt, ...) {
  if (level < L.level) {
    return;
  } else if (L.quiet && !L.fp) {
    return;
>>>>>>> 5e0a3eb2
  }
  ev->udata = udata;
}


void log_log(int level, const char *file, int line, const char *fmt, ...) {
  log_Event ev = {
    .fmt   = fmt,
    .file  = file,
    .line  = line,
    .level = level,
  };

  lock();

  if (!L.quiet && level >= L.level) {
    init_event(&ev, stderr);
    va_start(ev.ap, fmt);
    stdout_callback(&ev);
    va_end(ev.ap);
  }

  for (int i = 0; i < MAX_CALLBACKS && L.callbacks[i].fn; i++) {
    Callback *cb = &L.callbacks[i];
    if (level >= cb->level) {
      init_event(&ev, cb->udata);
      va_start(ev.ap, fmt);
      cb->fn(&ev);
      va_end(ev.ap);
    }
  }

  unlock();
}<|MERGE_RESOLUTION|>--- conflicted
+++ resolved
@@ -137,18 +137,19 @@
 }
 
 
-<<<<<<< HEAD
 static void init_event(log_Event *ev, void *udata) {
   if (!ev->time) {
     time_t t = time(NULL);
     ev->time = localtime(&t);
-=======
+  }
+}
+
+
 void log_log(int level, const char *file, int line, const char *fmt, ...) {
   if (level < L.level) {
     return;
   } else if (L.quiet && !L.fp) {
     return;
->>>>>>> 5e0a3eb2
   }
   ev->udata = udata;
 }
